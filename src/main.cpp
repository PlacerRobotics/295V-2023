--- conflicted
+++ resolved
@@ -42,16 +42,22 @@
  */
 void initialize() {
     pros::lcd::initialize();
+  
+    lemlib::logger.start_task();
+  
     // calibrate sensors
     chassis.calibrate();
-<<<<<<< HEAD
-    lemlib::logger.start_task(); // FIXME: should this be started by the chassis.calibrate?
-=======
     chassis.setPose(lemlib::Pose(0, 0, 180));
->>>>>>> c460d332
+  
     // print odom values to the brain
     pros::Task screenTask([=]() {
-        while (true) { lemlib::logger.logOdom(chassis.getPose()); }
+        while (true) { 
+          pros::lcd::print(0, "X: %f", chassis.getPose().x);
+          pros::lcd::print(1, "Y: %f", chassis.getPose().y);
+          pros::lcd::print(2, "Theta: %f", chassis.getPose().theta);
+          lemlib::logger.logOdom(chassis.getPose());
+          pros::delay(50);
+        }
     });
 }
 
